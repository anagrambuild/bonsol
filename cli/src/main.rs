--- conflicted
+++ resolved
@@ -155,13 +155,11 @@
             )
             .await
         }
-<<<<<<< HEAD
-        ParsedCommand::Init { project_name, dir } => init::init_project(&project_name, dir),
-        ParsedCommand::InputSet { input_set } => {
+        Command::InputSet { input_set } => {
+            let (rpc_url, keypair) = load_solana_config(config, rpc_url, keypair)?;
+            let sdk = BonsolClient::new(rpc_url.clone());
             input_set::input_set(&sdk, &keypair, input_set).await
         }
-=======
         Command::Init { project_name, dir } => init::init_project(&project_name, dir),
->>>>>>> 8c0a4fba
     }
 }