--- conflicted
+++ resolved
@@ -78,18 +78,16 @@
     )]
     pub region: String,
 
-<<<<<<< HEAD
+    #[arg(
+        help = "Specify the AWS S3 compatibility endpoint",
+        long,
+        required = false,
+        env = "AWS_S3_ENDPOINT"
+    )]
+    pub endpoint: Option<String>,
+
     #[command(flatten)]
     pub shared_args: SharedDeployArgs,
-=======
-    #[arg(
-        help = "Specify the AWS S3 compatibility endpoint",
-        long,
-        required = false,
-        env = "AWS_S3_ENDPOINT"
-    )]
-    pub endpoint: Option<String>,
->>>>>>> 5b3873b6
 }
 
 #[derive(Debug, Clone, Args)]
