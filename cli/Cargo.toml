[package]
name = "bonsol-cli"
version.workspace = true
edition = "2021"
publish = false          # Exclude local crates from licensing checks

[[bin]]
name = "bonsol"
path = "src/main.rs"

[features]
mac = ["risc0-zkvm/metal"]
linux = ["risc0-zkvm/cuda"]

[dependencies]
anyhow = "1.0.86"
atty = "0.2.14"
bincode = "1.3.3"
bonsol-prover = { path = "../prover" }
bonsol-sdk = { path = "../sdk" }
hex = "0.4.3"
byte-unit = "4.0.19"
bytes = "1.4.0"
cargo_toml = "0.20.3"
clap = { version = "4.4.2", features = ["derive", "env"] }
indicatif = "0.17.8"
num-traits = "0.2.15"
object_store = { version = "0.9.1", features = ["aws"] }
rand = "0.8.5"
reqwest = { version = "0.11.26", features = [
  "gzip",
  "deflate",
  "stream",
  "native-tls-vendored",
] }
risc0-binfmt = { workspace = true }
risc0-zkvm = { workspace = true, features = ["prove"] }
serde = { version = "1.0.197", features = ["derive"] }
serde_json = "1.0.104"
sha2 = "0.10.6"
shadow-drive-sdk = "0.8.0"
solana-cli-config = { workspace = true }
solana-rpc-client = { workspace = true }
solana-sdk = { workspace = true }
tera = "1.17.1"
<<<<<<< HEAD
thiserror = "1.0.65"
tokio = { version = "1.38.0", features = ["full"] }
=======
tokio = { version = "1.38.0", features = ["full"] }

bonsol-interface.workspace = true
>>>>>>> 424e66c1
<|MERGE_RESOLUTION|>--- conflicted
+++ resolved
@@ -43,11 +43,7 @@
 solana-rpc-client = { workspace = true }
 solana-sdk = { workspace = true }
 tera = "1.17.1"
-<<<<<<< HEAD
 thiserror = "1.0.65"
 tokio = { version = "1.38.0", features = ["full"] }
-=======
-tokio = { version = "1.38.0", features = ["full"] }
 
-bonsol-interface.workspace = true
->>>>>>> 424e66c1
+bonsol-interface.workspace = true