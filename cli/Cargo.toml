[package]
name = "bonsol-cli"
version.workspace = true
edition = "2021"
publish = false          # Exclude local crates from licensing checks

[[bin]]
name = "bonsol"
path = "src/main.rs"

[features]
mac = ["risc0-zkvm/metal"]
linux = ["risc0-zkvm/cuda"]
integration = []

[dependencies]
anyhow = "1.0.86"
atty = "0.2.14"
bincode = "1.3.3"
bonsol-interface.workspace = true
bonsol-prover = { path = "../prover" }
bonsol-sdk = { path = "../sdk" }
<<<<<<< HEAD
=======
bytemuck = "1.15.0"
hex = "0.4.3"
>>>>>>> 6a4cfef5
byte-unit = "4.0.19"
bytes = "1.4.0"
cargo_toml = "0.20.3"
clap = { version = "4.4.2", features = ["derive", "env"] }
hex = "0.4.3"
indicatif = "0.17.8"
num-traits = "0.2.15"
object_store = { version = "0.9.1", features = ["aws"] }
rand = "0.8.5"
reqwest = { version = "0.11.26", features = [
  "gzip",
  "deflate",
  "stream",
  "native-tls-vendored",
] }
risc0-binfmt = { workspace = true }
risc0-zkvm = { workspace = true, default-features = false, features = ["prove", "std"] }
risc0-zkvm-platform = { git = "https://github.com/anagrambuild/risc0", branch = "v1.0.1-bonsai-fix" }
risc0-circuit-rv32im = { git = "https://github.com/anagrambuild/risc0", branch = "v1.0.1-bonsai-fix" }
serde = { version = "1.0.197", features = ["derive"] }
serde_json = "1.0.104"
sha2 = "0.10.6"
shadow-drive-sdk = "0.8.0"
solana-cli-config = { workspace = true }
solana-rpc-client = { workspace = true }
solana-sdk = { workspace = true }
tera = "1.17.1"
thiserror = "1.0.65"
tokio = { version = "1.38.0", features = ["full"] }

[dev-dependencies]
assert_cmd = "2.0.16"
predicates = "3.1.2"<|MERGE_RESOLUTION|>--- conflicted
+++ resolved
@@ -20,12 +20,8 @@
 bonsol-interface.workspace = true
 bonsol-prover = { path = "../prover" }
 bonsol-sdk = { path = "../sdk" }
-<<<<<<< HEAD
-=======
+byte-unit = "4.0.19"
 bytemuck = "1.15.0"
-hex = "0.4.3"
->>>>>>> 6a4cfef5
-byte-unit = "4.0.19"
 bytes = "1.4.0"
 cargo_toml = "0.20.3"
 clap = { version = "4.4.2", features = ["derive", "env"] }
@@ -41,9 +37,12 @@
   "native-tls-vendored",
 ] }
 risc0-binfmt = { workspace = true }
-risc0-zkvm = { workspace = true, default-features = false, features = ["prove", "std"] }
+risc0-circuit-rv32im = { git = "https://github.com/anagrambuild/risc0", branch = "v1.0.1-bonsai-fix" }
+risc0-zkvm = { workspace = true, default-features = false, features = [
+  "prove",
+  "std",
+] }
 risc0-zkvm-platform = { git = "https://github.com/anagrambuild/risc0", branch = "v1.0.1-bonsai-fix" }
-risc0-circuit-rv32im = { git = "https://github.com/anagrambuild/risc0", branch = "v1.0.1-bonsai-fix" }
 serde = { version = "1.0.197", features = ["derive"] }
 serde_json = "1.0.104"
 sha2 = "0.10.6"
