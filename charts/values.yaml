--- conflicted
+++ resolved
@@ -41,13 +41,8 @@
 ## order to run the pod on Kubernetes node with GPU.
 ##
   image:
-<<<<<<< HEAD
-    repository: ghcr.io/anagrambuild/bonsol-relay
-    tag: cuda-2e167eb1ea14b02a098439b250a5abea404e2ead
-=======
     repository: ghcr.io/anagrambuild/bonsol-node@sha256
-    tag: a44f47818cbbc0bafcd27ae46226fdb2271662c3a070df6a1a84d5cc6b031a6d
->>>>>>> 89498060
+    tag: 05d33ce69b8db9cd0755fa6ff474db8b51cc680c874ff36a17de814e70e31eae
     pullPolicy: "IfNotPresent" 
     imagePullSecrets: []
 
