--- conflicted
+++ resolved
@@ -12,11 +12,9 @@
 * **Breaking**: Changes flatbuffer `Account` struct to have 8 byte alignment due a possible bug in the flatbufers compiler. [https://github.com/google/flatbuffers/pull/8398](Bug Here)
 * **Breaking**: Flatbuffers was upgraded to `24.3.25`
 * `risc0-groth16-prover` binaries (rapidsnark & stark-verify) are available to the nix store, partially unblocking NixOS support.
-<<<<<<< HEAD
 * Fixed alignment of `Account` struct in the schemas.
-=======
 * `flatbuffers` code is now dynamically generated at build time
->>>>>>> d3488706
+
 
 ## [0.2.1] - 2024-10-13
 
