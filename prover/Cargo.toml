--- conflicted
+++ resolved
@@ -24,22 +24,13 @@
 risc0-zkvm = { version = "1.2.1", features = ["prove"], default-features = false }
 serde = { version = "1.0.197" }
 serde_json = "1.0.104"
-<<<<<<< HEAD
 solana-rpc-client = "2.0"
 solana-rpc-client-api = "2.0"
+solana-account-decoder = "2.0"
 solana-sdk = "2.0"
 tokio = "1.36.0"
-
+arrayref = "0.3.6"
 bonsol-schema = "0.1.2"
-=======
-solana-rpc-client = { workspace = true }
-solana-rpc-client-api = { workspace = true }
-solana-account-decoder = { workspace = true }
-solana-sdk = { workspace = true }
-tokio = "1.36.0"
-arrayref = "0.3.6"
-bonsol-schema.workspace = true
->>>>>>> baea6445
 
 [dev-dependencies]
 mockito = "1.5.0"