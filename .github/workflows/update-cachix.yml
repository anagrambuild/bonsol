--- conflicted
+++ resolved
@@ -35,14 +35,9 @@
         with:
           name: bonsol
           authToken: '${{ secrets.CACHIX_AUTH_TOKEN }}'
-<<<<<<< HEAD
-      - run: nix flake check
-      - run: nix develop
-=======
 
       - name: Run nix flake check
         run: nix flake check
 
       - name: Enter development shell
-        run: nix develop
->>>>>>> 4ade6c8b
+        run: nix develop