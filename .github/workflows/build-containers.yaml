name: Build and Publish Node Images (CUDA & Standard)
on:
  push:
    branches:
      - main
      - helm

jobs:
  build-and-push:
    runs-on: ubuntu-latest
    strategy:
      matrix:
        flavor: [standard, cuda]

    permissions:
      contents: read
      packages: write

    steps:
      - name: Free Disk Space (Ubuntu)
        uses: jlumbroso/free-disk-space@main
        with:
          tool-cache: true
          docker-images: false
      - name: Checkout Code
        uses: actions/checkout@v3
      
      - name: Set up Docker Buildx
        uses: docker/setup-buildx-action@v2

      - name: Login to GitHub Container Registry
        uses: docker/login-action@v2
        with:
          registry: ghcr.io
          username: ${{ github.actor }}
          password: ${{ secrets.GITHUB_TOKEN }}

      - name: Extract Version from Cargo.toml
        run: echo "VERSION=${{ github.head_ref || github.ref_name }}-$(cargo metadata --no-deps --format-version 1 | jq -r '.packages[] | select(.name == "bonsol-node") | .version')" >> $GITHUB_ENV
        working-directory: ./node

      - name: Build and Push Docker Image
        uses: docker/build-push-action@v3
        with:
          context: .
          push: true
          file: Dockerfile.${{ matrix.flavor }}
          tags: |
<<<<<<< HEAD
            ghcr.io/${{ github.repository_owner }}/bonsol-node:${{ matrix.flavor }}-${{ env.VERSION }}
            ghcr.io/${{ github.repository_owner }}/bonsol-node:${{ matrix.flavor }}-latest
=======
            ghcr.io/${{ github.repository_owner }}/bonsol-relay:${{ matrix.flavor }}-${{ env.VERSION }}
            ghcr.io/${{ github.repository_owner }}/bonsol-relay:${{ matrix.flavor }}-${{ github.sha }}
>>>>>>> 2e167eb1
          platforms: linux/amd64 
          cache-from: type=gha
          cache-to: type=gha,mode=max<|MERGE_RESOLUTION|>--- conflicted
+++ resolved
@@ -46,13 +46,8 @@
           push: true
           file: Dockerfile.${{ matrix.flavor }}
           tags: |
-<<<<<<< HEAD
             ghcr.io/${{ github.repository_owner }}/bonsol-node:${{ matrix.flavor }}-${{ env.VERSION }}
-            ghcr.io/${{ github.repository_owner }}/bonsol-node:${{ matrix.flavor }}-latest
-=======
-            ghcr.io/${{ github.repository_owner }}/bonsol-relay:${{ matrix.flavor }}-${{ env.VERSION }}
-            ghcr.io/${{ github.repository_owner }}/bonsol-relay:${{ matrix.flavor }}-${{ github.sha }}
->>>>>>> 2e167eb1
+            ghcr.io/${{ github.repository_owner }}/bonsol-node:${{ matrix.flavor }}-${{ github.sha }}
           platforms: linux/amd64 
           cache-from: type=gha
           cache-to: type=gha,mode=max